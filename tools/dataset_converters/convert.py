"""
Script to convert data annotation format for ocr model training

Example:
>>> python tools/dataset_converters/convert.py \
        --dataset_name  ic15 \
        --task det \
        --image_dir /path/to/ic15/det/train/ch4_training_images \
        --label_dir /path/to/ic15/det/train/ch4_training_localization_transcription_gt

>>> python tools/dataset_converters/convert.py \
        --dataset_name  ic15 \
        --task rec \
        --label_dir /path/to/ic15/rec/ch4_training_word_images_gt
"""

import os
import argparse

from ic15 import IC15_Converter
from totaltext import TOTALTEXT_Converter
from mlt2017 import MLT2017_Converter
from syntext150k import SYNTEXT150K_Converter
<<<<<<< HEAD
from svt import SVT_Converter

supported_datasets = ['ic15', 'totaltext', 'mlt2017', 'syntext150k', 'svt']
=======


supported_datasets = ['ic15', 'totaltext', 'mlt2017', 'syntext150k']
>>>>>>> 904e72a9


def convert(dataset_name, task, image_dir, label_path, output_path=None, path_mode='relative'):
    """
    Args:
      image_dir: path to the images
      label_path: path to the annotation, support folder path or file path
      output_path: path to save the converted annotation. If None, the file will be saved as '{task}_gt.txt' along with `label_path`
    """
    if dataset_name in supported_datasets:
        if not output_path:
            root_dir = '/'.join(label_path.split('/')[:-1])
            output_path = os.path.join(root_dir, f'{task}_gt.txt')
        assert path_mode in ['relative', 'abs'], f'Invalid mode: {path_mode}'

        class_name = dataset_name.upper() + '_Converter'
        cvt = eval(class_name)()
        cvt.convert(task, image_dir, label_path, output_path)
        print(f'Conversion complete.\nResult saved in {output_path}')

    else:
        raise ValueError(f'{dataset_name} is not supported for conversion, supported datasets are {supported_datasets}')


if __name__ == "__main__":
    parser = argparse.ArgumentParser()
    parser.add_argument(
        '--dataset_name',
        type=str,
        default="ic15",
        help=f'Name of the dataset to convert. Valid choices: {supported_datasets}')
    parser.add_argument(
        '--task',
        type=str,
        default="det",
        help='Target task, text detection or recognition, valid choices: det, rec')
    parser.add_argument(
        '--image_dir',
        type=str,
        default="./ic15/det/images/",
        help='Directory to the images of the dataset')
    parser.add_argument(
        '--label_dir',
        type=str,
        default="./ic15/det/annotation/",
        help='Directory of the labels (if many), or path to the label file (if one) of the dataset')
    parser.add_argument(
        '--output_path',
        type=str,
        default="",
        help='Path to save the converted annotation. If None, it will be saved as {task}_gt.txt along with label_dir')
    parser.add_argument(
        '--path_mode',
        type=str,
        default='relative',
        help='If abs, the image path in the output annotation file will be an absolute path. If relative, it will be a relative path related to the image dir ')

    args = parser.parse_args()

    convert(args.dataset_name, args.task, args.image_dir, args.label_dir, args.output_path)<|MERGE_RESOLUTION|>--- conflicted
+++ resolved
@@ -21,15 +21,9 @@
 from totaltext import TOTALTEXT_Converter
 from mlt2017 import MLT2017_Converter
 from syntext150k import SYNTEXT150K_Converter
-<<<<<<< HEAD
 from svt import SVT_Converter
 
 supported_datasets = ['ic15', 'totaltext', 'mlt2017', 'syntext150k', 'svt']
-=======
-
-
-supported_datasets = ['ic15', 'totaltext', 'mlt2017', 'syntext150k']
->>>>>>> 904e72a9
 
 
 def convert(dataset_name, task, image_dir, label_path, output_path=None, path_mode='relative'):
