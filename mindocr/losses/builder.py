--- conflicted
+++ resolved
@@ -2,12 +2,9 @@
 from .det_loss import L1BalancedCELoss
 from .rec_loss import CTCLoss 
 
-<<<<<<< HEAD
 
-support_losses = ['L1BalancedCELoss', 'CTCLoss']
-=======
 supported_losses = ['L1BalanceCELoss', 'CTCLoss']
->>>>>>> adfda53d
+
 
 def build_loss(name, **kwargs):
     '''
